--- conflicted
+++ resolved
@@ -48,11 +48,7 @@
         private Segment selectedContainer;
 
         /// <summary>
-<<<<<<< HEAD
         /// Initializes a new instance of the <see cref="SegmentedItemsControl"/> class.
-=======
-        /// Initializes a new instance of type <see cref="SegmentedItemsControl" />. 
->>>>>>> beffc4f4
         /// </summary>
         public SegmentedItemsControl()
         {
