﻿using System;
using System.Collections;
using System.Collections.Generic;
using System.Collections.Specialized;
using System.Windows.Input;
using Telerik.Core;
using Windows.UI.Xaml;
using Windows.UI.Xaml.Controls;
using Windows.UI.Xaml.Data;
using Windows.UI.Xaml.Markup;
using Windows.UI.Xaml.Media;

namespace Telerik.UI.Xaml.Controls.Input
{
    [ContentProperty(Name = "Items")]
    [TemplatePart(Name = AnimationLayerTemplatePartName, Type = typeof(Canvas))]
    [TemplatePart(Name = ItemsPanelTemplatePartName, Type = typeof(SegmentedItemsControl))]
    public partial class RadSegmentedControl : RadControl
    {
        /// <summary>
        /// Identifies the <see cref="CornerRadius"/> dependency property.
        /// </summary>
        public static readonly DependencyProperty CornerRadiusProperty =
            DependencyProperty.Register(nameof(CornerRadius), typeof(CornerRadius), typeof(RadSegmentedControl), new PropertyMetadata(new CornerRadius(0d)));

        /// <summary>
        /// Identifies the <see cref="DisplayMemberPath"/> dependency property.
        /// </summary>
        public static readonly DependencyProperty DisplayMemberPathProperty =
            DependencyProperty.Register(nameof(DisplayMemberPath), typeof(string), typeof(RadSegmentedControl), new PropertyMetadata(null, OnDisplayMemberPathChanged));

        /// <summary>
        /// Identifies the <see cref="ItemCommand"/> dependency property.
        /// </summary>
        public static readonly DependencyProperty ItemCommandProperty =
            DependencyProperty.Register(nameof(ItemCommand), typeof(ICommand), typeof(RadSegmentedControl), new PropertyMetadata(null));

        /// <summary>
        /// Identifies the <see cref="ItemContainerStyle"/> dependency property.
        /// </summary>
        public static readonly DependencyProperty ItemContainerStyleProperty =
            DependencyProperty.Register(nameof(ItemContainerStyle), typeof(Style), typeof(RadSegmentedControl), new PropertyMetadata(null));

        /// <summary>
        /// Identifies the <see cref="ItemContainerStyleSelector"/> dependency property.
        /// </summary>
        public static readonly DependencyProperty ItemContainerStyleSelectorProperty =
            DependencyProperty.Register(nameof(ItemContainerStyleSelector), typeof(StyleSelector), typeof(RadSegmentedControl), new PropertyMetadata(null));

        /// <summary>
        /// Identifies the <see cref="ItemsSource"/> dependency property.
        /// </summary>
        public static readonly DependencyProperty ItemsSourceProperty =
            DependencyProperty.Register(nameof(ItemsSource), typeof(IEnumerable), typeof(RadSegmentedControl), new PropertyMetadata(null, OnItemsSourceChanged));

        /// <summary>
        /// Identifies the <see cref="ItemTemplate"/> dependency property.
        /// </summary>
        public static readonly DependencyProperty ItemTemplateProperty =
            DependencyProperty.Register(nameof(ItemTemplate), typeof(DataTemplate), typeof(RadSegmentedControl), new PropertyMetadata(null));

        /// <summary>
        /// Identifies the <see cref="ItemTemplateSelector"/> dependency property.
        /// </summary>
        public static readonly DependencyProperty ItemTemplateSelectorProperty =
            DependencyProperty.Register(nameof(ItemTemplateSelector), typeof(DataTemplateSelector), typeof(RadSegmentedControl), new PropertyMetadata(null));

        /// <summary>
        /// Identifies the <see cref="SegmentWidthMode"/> dependency property.
        /// </summary>
        public static readonly DependencyProperty SegmentWidthModeProperty =
            DependencyProperty.Register(nameof(SegmentWidthMode), typeof(SegmentWidthMode), typeof(RadSegmentedControl), new PropertyMetadata(SegmentWidthMode.Equal));

        /// <summary>
        /// Identifies the <see cref="SeparatorWidth"/> dependency property.
        /// </summary>
        public static readonly DependencyProperty SeparatorWidthProperty =
            DependencyProperty.Register(nameof(SeparatorWidth), typeof(double), typeof(RadSegmentedControl), new PropertyMetadata(0d));

        /// <summary>
        /// Identifies the <see cref="SeparatorBrush"/> dependency property.
        /// </summary>
        public static readonly DependencyProperty SeparatorBrushProperty =
            DependencyProperty.Register(nameof(SeparatorBrush), typeof(Brush), typeof(RadSegmentedControl), new PropertyMetadata(null));

        private const string AnimationLayerTemplatePartName = "PART_AnimationLayer";
        private const string ItemsPanelTemplatePartName = "PART_ItemsPanel";
        private readonly IList<object> itemsCache;
        private IList<int> disabledItemsCache;

        private bool isInternalChange;
        private SegmentedItemsControl itemsControl;
        private Canvas animationLayer;

        /// <summary>
        /// Initializes a new instance of the <see cref="RadSegmentedControl"/> class.
        /// </summary>
        public RadSegmentedControl()
        {
            this.DefaultStyleKey = typeof(RadSegmentedControl);
            this.itemsCache = new List<object>();
            this.disabledItemsCache = new List<int>();
        }

        /// <summary>
        /// Occurs when the layout slot or the visual state of a child <see cref="Segment"/> has changed.
        /// </summary>
        public event EventHandler<SegmentAnimationContextEventArgs> SegmentAnimationContextChanged;

        /// <summary>
        /// Gets or sets the corner radius of the control outer border.
        /// </summary>
        public CornerRadius CornerRadius
        {
            get { return (CornerRadius)GetValue(CornerRadiusProperty); }
            set { this.SetValue(CornerRadiusProperty, value); }
        }

        /// <summary>
        /// Gets or sets a path to a value on the source object to serve as the visual representation
        /// of the object.
        /// </summary>
        public string DisplayMemberPath
        {
            get { return (string)GetValue(DisplayMemberPathProperty); }
            set { this.SetValue(DisplayMemberPathProperty, value); }
        }

        /// <summary>
        /// Gets or sets the command that is executed when an auto-generated segment is pressed.
        /// </summary>
        public ICommand ItemCommand
        {
            get { return (ICommand)GetValue(ItemCommandProperty); }
            set { this.SetValue(ItemCommandProperty, value); }
        }

        /// <summary>
        /// Gets or sets the Style that is applied to the container element generated for each item.
        /// </summary>
        public Style ItemContainerStyle
        {
            get { return (Style)GetValue(ItemContainerStyleProperty); }
            set { this.SetValue(ItemContainerStyleProperty, value); }
        }

        /// <summary>
        /// Gets or sets custom style-selection logic for a style that can be applied to each
        /// generated container element.
        /// </summary>
        public StyleSelector ItemContainerStyleSelector
        {
            get { return (StyleSelector)GetValue(ItemContainerStyleSelectorProperty); }
            set { this.SetValue(ItemContainerStyleSelectorProperty, value); }
        }

        /// <summary>
        /// Gets the collection used to generate the content of the <see cref="RadSegmentedControl"/>.
        /// </summary>
        public IList<object> Items
        {
            get
            {
                return this.IsTemplateApplied ? this.itemsControl.Items : this.itemsCache;
            }
        }

        /// <summary>
        /// Gets or sets a collection used to generate the content of the <see cref="RadSegmentedControl"/>.
        /// </summary>
        public IEnumerable ItemsSource
        {
            get { return (IEnumerable)GetValue(ItemsSourceProperty); }
            set { this.SetValue(ItemsSourceProperty, value); }
        }

        /// <summary>
        /// Gets or sets the <see cref="DataTemplate"/> used to display each item.
        /// </summary>
        public DataTemplate ItemTemplate
        {
            get { return (DataTemplate)GetValue(ItemTemplateProperty); }
            set { this.SetValue(ItemTemplateProperty, value); }
        }

        /// <summary>
        /// Gets or sets the custom logic for choosing a template used to display each item.
        /// </summary>
        public DataTemplateSelector ItemTemplateSelector
        {
            get { return (DataTemplateSelector)GetValue(ItemTemplateSelectorProperty); }
            set { this.SetValue(ItemTemplateSelectorProperty, value); }
        }

        /// <summary>
        /// Gets or sets the width mode of the segments.
        /// </summary>
        public SegmentWidthMode SegmentWidthMode
        {
            get { return (SegmentWidthMode)GetValue(SegmentWidthModeProperty); }
            set { this.SetValue(SegmentWidthModeProperty, value); }
        }

        /// <summary>
        /// Gets or sets the width of the separators between the segments.
        /// </summary>
        public double SeparatorWidth
        {
            get { return (double)GetValue(SeparatorWidthProperty); }
            set { this.SetValue(SeparatorWidthProperty, value); }
        }

        /// <summary>
        /// Gets or sets the brush that defines the background of the separators between the segments.
        /// </summary>
        public Brush SeparatorBrush
        {
            get { return (Brush)GetValue(SeparatorBrushProperty); }
            set { this.SetValue(SeparatorBrushProperty, value); }
        }

        /// <summary>
        /// Gets a base layer where the end-user can add and animate custom elements utilizing the <see cref="SegmentAnimationContextChanged"/> event.
        /// </summary>
        public Canvas AnimationLayer
        {
            get
            {
                return this.animationLayer;
            }
        }

<<<<<<< HEAD
        /// <inheritdoc />
=======
        public void SetSegmentEnabled(int index, bool isEnabled)
        {
            if(this.IsTemplateApplied)
            {
                this.UpdateSegmentIsEnabled(index, isEnabled);
            }
            else
            {
                bool containsItem = this.disabledItemsCache.Contains(index);

                if (!containsItem && !isEnabled)
                {
                    this.disabledItemsCache.Add(index);
                }
                else if(containsItem && isEnabled)
                {
                    this.disabledItemsCache.Remove(index);
                }
            }
        }

        public bool IsSegmentEnabled(int index)
        {
            return this.IsTemplateApplied ? this.GetContainerForIndex(index).IsEnabled : !this.disabledItemsCache.Contains(index);
        }

        /// <summary>
        /// Exposed for testing purposes.
        /// </summary>
>>>>>>> beffc4f4
        internal ItemsControl ItemsControl
        {
            get
            {
                return this.itemsControl;
            }
        }

        internal void OnSegmentAnimationContextChanged(Segment segment)
        {
            var handler = this.SegmentAnimationContextChanged;
            if (handler != null)
            {
                handler(this, new SegmentAnimationContextEventArgs(segment));
            }
        }

        /// <inheritdoc/>
        protected override void OnIsEnabledChanged(bool newValue, bool oldValue)
        {
            base.OnIsEnabledChanged(newValue, oldValue);
            if (this.IsTemplateApplied)
            {
                foreach (var item in this.itemsControl.ItemsPanelRoot.Children)
                {
                    var segment = item as Segment;
                    if (segment != null)
                    {
                        segment.IsParentEnabled = newValue;
                    }
                }
            }
        }

        /// <inheritdoc/>
        protected override bool ApplyTemplateCore()
        {
            var isApplied = base.ApplyTemplateCore();

            this.itemsControl = this.GetTemplatePartField<SegmentedItemsControl>(ItemsPanelTemplatePartName);
            isApplied &= this.itemsControl != null;

            this.animationLayer = this.GetTemplatePartField<Canvas>(AnimationLayerTemplatePartName);
            isApplied &= this.animationLayer != null;

            return isApplied;
        }

        /// <inheritdoc/>
        protected override void OnTemplateApplied()
        {
            base.OnTemplateApplied();

            this.itemsControl.Owner = this;

            foreach (var item in this.itemsCache)
            {
                this.itemsControl.Items.Add(item);
            }

            this.itemsCache.Clear();

<<<<<<< HEAD
            this.itemsControl.SetBinding(ItemsControl.ItemsSourceProperty, new Binding { Source = this, Path = new PropertyPath("ItemsSource") });
=======
            itemsControl.SetBinding(ItemsControl.ItemsSourceProperty, new Binding { Source = this, Path = new PropertyPath("ItemsSource") });

            this.Dispatcher.RunAsync(Windows.UI.Core.CoreDispatcherPriority.Normal, () =>
            {
                foreach (var disabledItem in this.disabledItemsCache)
                {
                    this.UpdateSegmentIsEnabled(disabledItem, false);
                }

                this.disabledItemsCache.Clear();
            });
>>>>>>> beffc4f4
        }

        /// <inheritdoc/>
        protected override void UnapplyTemplateCore()
        {
            this.itemsControl.Owner = null;
            this.itemsControl.UnapplyTemplate();

            var observableCollection = this.ItemsSource as INotifyCollectionChanged;
            if (observableCollection != null)
            {
                observableCollection.CollectionChanged -= this.ItemsSourceCollectionChanged;
            }

            base.UnapplyTemplateCore();
        }

        private static void OnDisplayMemberPathChanged(DependencyObject d, DependencyPropertyChangedEventArgs e)
        {
            var control = d as RadSegmentedControl;
            if (control.IsTemplateApplied)
            {
                control.itemsControl.PrepareContainers();

                var container = control.itemsControl.ContainerFromItem(control.SelectedItem) as Segment;
                if (container != null)
                {
                    container.IsSelected = true;
                }
            }
        }

        private static void OnItemsSourceChanged(DependencyObject d, DependencyPropertyChangedEventArgs e)
        {
            var control = d as RadSegmentedControl;

            control.ClearSelection();

            var oldObservableCollection = e.OldValue as INotifyCollectionChanged;
            if (oldObservableCollection != null)
            {
                oldObservableCollection.CollectionChanged -= control.ItemsSourceCollectionChanged;
            }

            var observableCollection = e.NewValue as INotifyCollectionChanged;
            if (observableCollection != null)
            {
                observableCollection.CollectionChanged += control.ItemsSourceCollectionChanged;
            }
        }

        private void UpdateSegmentIsEnabled(int index, bool isEnabled)
        {
            var item = this.GetContainerForIndex(index);
            item.IsEnabled = isEnabled;
            item.UpdateVisualState(true);
        }

        private Segment GetContainerForIndex(int index)
        {
            return this.GetContainerForValue(this.GetItemByIndex(index));
        }

        private Segment GetContainerForValue(object value)
        {
            if (this.IsTemplateApplied)
            {
                foreach (var sourceItem in this.itemsControl.Items)
                {
                    object propertyValue;
                    if (sourceItem.TryGetPropertyValue(this.SelectedValuePath, out propertyValue))
                    {
                        if ((value == null && propertyValue == null) || (value != null && value.Equals(propertyValue)))
                        {
                            return this.itemsControl.ContainerFromItem(sourceItem) as Segment;
                        }
                    }
                }

                return null;
            }
            else
            {
                throw new InvalidOperationException("Template should be applied first.");
            }
        }

        private int GetIndexByItem(object item)
        {
            var source = this.IsTemplateApplied ? this.itemsControl.Items : this.ItemsSource ?? this.Items;

            // TODO: create extension method to get the index
            var i = 0;
            foreach (var sourceItem in source)
            {
                if (item != null && item.Equals(sourceItem))
                {
                    return i;
                }
                i++;
            }

            return -1;
        }

        private object GetItemByIndex(int index)
        {
            if (this.ItemsSource != null)
            {
                var i = 0;
                foreach (var item in this.ItemsSource)
                {
                    if (i == index)
                    {
                        return item;
                    }
                    i++;
                }
            }
            else if (this.Items.Count > index)
            {
                return this.Items[index];
            }

            return null;
        }

        private void ItemsSourceCollectionChanged(object sender, NotifyCollectionChangedEventArgs e)
        {
            if (this.IsTemplateApplied)
            {
                (sender as INotifyCollectionChanged).CollectionChanged -= this.ItemsSourceCollectionChanged;
            }
            else
            {
                if (e.OldItems.Count > 0 && e.OldItems[0].Equals(this.selectedItemCache))
                {
                    this.ClearSelection();
                }
            }
        }

        private bool TryGetItemByValue(object value, out object item)
        {
            var source = this.IsTemplateApplied ? this.itemsControl.Items : this.ItemsSource ?? this.Items;

            foreach (var sourceItem in source)
            {
                object property = null;
                if (sourceItem.TryGetPropertyValue(this.SelectedValuePath, out property))
                {
                    if ((value == null && property == null) || (value != null && value.Equals(property)))
                    {
                        item = sourceItem;
                        return true;
                    }
                }
            }

            item = null;
            return false;
        }
    }
}<|MERGE_RESOLUTION|>--- conflicted
+++ resolved
@@ -229,10 +229,7 @@
                 return this.animationLayer;
             }
         }
-
-<<<<<<< HEAD
-        /// <inheritdoc />
-=======
+        
         public void SetSegmentEnabled(int index, bool isEnabled)
         {
             if(this.IsTemplateApplied)
@@ -262,7 +259,6 @@
         /// <summary>
         /// Exposed for testing purposes.
         /// </summary>
->>>>>>> beffc4f4
         internal ItemsControl ItemsControl
         {
             get
@@ -325,10 +321,7 @@
 
             this.itemsCache.Clear();
 
-<<<<<<< HEAD
             this.itemsControl.SetBinding(ItemsControl.ItemsSourceProperty, new Binding { Source = this, Path = new PropertyPath("ItemsSource") });
-=======
-            itemsControl.SetBinding(ItemsControl.ItemsSourceProperty, new Binding { Source = this, Path = new PropertyPath("ItemsSource") });
 
             this.Dispatcher.RunAsync(Windows.UI.Core.CoreDispatcherPriority.Normal, () =>
             {
@@ -339,7 +332,6 @@
 
                 this.disabledItemsCache.Clear();
             });
->>>>>>> beffc4f4
         }
 
         /// <inheritdoc/>
